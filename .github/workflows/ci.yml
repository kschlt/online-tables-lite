--- conflicted
+++ resolved
@@ -229,12 +229,7 @@
             await github.rest.repos.createDeploymentStatus({
               owner: context.repo.owner,
               repo: context.repo.repo,
-<<<<<<< HEAD
-              # actionlint-disable-line rule:context-access
-              deployment_id: ${{ steps.create_deployment.outputs.deployment_id }},
-=======
               deployment_id: process.env.DEPLOYMENT_ID,
->>>>>>> f71df401
               state: 'success',
               description: 'Production deployment successful',
               environment_url: 'https://online-table-lite.vercel.app'
@@ -248,12 +243,7 @@
             await github.rest.repos.createDeploymentStatus({
               owner: context.repo.owner,
               repo: context.repo.repo,
-<<<<<<< HEAD
-              # actionlint-disable-line rule:context-access
-              deployment_id: ${{ steps.create_deployment.outputs.deployment_id }},
-=======
               deployment_id: process.env.DEPLOYMENT_ID,
->>>>>>> f71df401
               state: 'failure',
               description: 'Production deployment failed - rollback completed'
             });
